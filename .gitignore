# User-specific files
*.rsuser
*.suo
*.user
*.userosscache
*.sln.docstates

# User-specific files (MonoDevelop/Xamarin Studio)
*.userprefs

# Mono auto generated files
mono_crash.*

# Build results
[Dd]ebug/
[Dd]ebugPublic/
[Rr]elease/
[Rr]eleases/
x64/
x86/
[Ww][Ii][Nn]32/
[Aa][Rr][Mm]/
[Aa][Rr][Mm]64/
bld/
[Bb]in/
[Oo]bj/
[Ll]og/
[Ll]ogs/

# Visual Studio 2015/2017 cache/options directory
.vs/
# Uncomment if you have tasks that create the project's static files in wwwroot
#wwwroot/

# Visual Studio 2017 auto generated files
Generated\ Files/

# MSTest test Results
[Tt]est[Rr]esult*/
[Bb]uild[Ll]og.*

# NUnit
*.VisualState.xml
TestResult.xml
nunit-*.xml

# Build Results of an ATL Project
[Dd]ebugPS/
[Rr]eleasePS/
dlldata.c

# Benchmark Results
BenchmarkDotNet.Artifacts/

# .NET Core
project.lock.json
project.fragment.lock.json
artifacts/

# ASP.NET Scaffolding
ScaffoldingReadMe.txt

# StyleCop
StyleCopReport.xml

# Files built by Visual Studio
*_i.c
*_p.c
*_h.h
*.ilk
*.meta
*.obj
*.iobj
*.pch
*.pdb
*.ipdb
*.pgc
*.pgd
*.rsp
# but not Directory.Build.rsp, as it configures directory-level build defaults
!Directory.Build.rsp
*.sbr
*.tlb
*.tli
*.tlh
*.tmp
*.tmp_proj
*_wpftmp.csproj
*.log
*.tlog
*.vspscc
*.vssscc
.builds
*.pidb
*.svclog
*.scc

# Chutzpah Test files
_Chutzpah*

# Visual C++ cache files
ipch/
*.aps
*.ncb
*.opendb
*.opensdf
*.sdf
*.cachefile
*.VC.db
*.VC.VC.opendb

# Visual Studio profiler
*.psess
*.vsp
*.vspx
*.sap

# Visual Studio Trace Files
*.e2e

# TFS 2012 Local Workspace
$tf/

# Guidance Automation Toolkit
*.gpState

# ReSharper is a .NET coding add-in
_ReSharper*/
*.[Rr]e[Ss]harper
*.DotSettings.user

# TeamCity is a build add-in
_TeamCity*

# DotCover is a Code Coverage Tool
*.dotCover

# AxoCover is a Code Coverage Tool
.axoCover/*
!.axoCover/settings.json

# Coverlet is a free, cross platform Code Coverage Tool
coverage*.json
coverage*.xml
coverage*.info

# Visual Studio code coverage results
*.coverage
*.coveragexml

# NCrunch
_NCrunch_*
.*crunch*.local.xml
nCrunchTemp_*

# MightyMoose
*.mm.*
AutoTest.Net/

# Web workbench (sass)
.sass-cache/

# Installshield output folder
[Ee]xpress/

# DocProject is a documentation generator add-in
DocProject/buildhelp/
DocProject/Help/*.HxT
DocProject/Help/*.HxC
DocProject/Help/*.hhc
DocProject/Help/*.hhk
DocProject/Help/*.hhp
DocProject/Help/Html2
DocProject/Help/html

# Click-Once directory
publish/

# Publish Web Output
*.[Pp]ublish.xml
*.azurePubxml
# Note: Comment the next line if you want to checkin your web deploy settings,
# but database connection strings (with potential passwords) will be unencrypted
*.pubxml
*.publishproj

# Microsoft Azure Web App publish settings. Comment the next line if you want to
# checkin your Azure Web App publish settings, but sensitive information contained
# in these scripts will be unencrypted
PublishScripts/

# NuGet Packages
*.nupkg
# NuGet Symbol Packages
*.snupkg
# The packages folder can be ignored because of Package Restore
**/[Pp]ackages/*
# except build/, which is used as an MSBuild target.
!**/[Pp]ackages/build/
# Uncomment if necessary however generally it will be regenerated when needed
#!**/[Pp]ackages/repositories.config
# NuGet v3's project.json files produces more ignorable files
*.nuget.props
*.nuget.targets

# Microsoft Azure Build Output
csx/
*.build.csdef

# Microsoft Azure Emulator
ecf/
rcf/

# Windows Store app package directories and files
AppPackages/
BundleArtifacts/
Package.StoreAssociation.xml
_pkginfo.txt
*.appx
*.appxbundle
*.appxupload

# Visual Studio cache files
# files ending in .cache can be ignored
*.[Cc]ache
# but keep track of directories ending in .cache
!?*.[Cc]ache/

# Others
ClientBin/
~$*
*~
*.dbmdl
*.dbproj.schemaview
*.jfm
*.pfx
*.publishsettings
orleans.codegen.cs

# Including strong name files can present a security risk
# (https://github.com/github/gitignore/pull/2483#issue-259490424)
#*.snk

# Since there are multiple workflows, uncomment next line to ignore bower_components
# (https://github.com/github/gitignore/pull/1529#issuecomment-104372622)
#bower_components/

# RIA/Silverlight projects
Generated_Code/

# Backup & report files from converting an old project file
# to a newer Visual Studio version. Backup files are not needed,
# because we have git ;-)
_UpgradeReport_Files/
Backup*/
UpgradeLog*.XML
UpgradeLog*.htm
ServiceFabricBackup/
*.rptproj.bak

# SQL Server files
*.mdf
*.ldf
*.ndf

# Business Intelligence projects
*.rdl.data
*.bim.layout
*.bim_*.settings
*.rptproj.rsuser
*- [Bb]ackup.rdl
*- [Bb]ackup ([0-9]).rdl
*- [Bb]ackup ([0-9][0-9]).rdl

# Microsoft Fakes
FakesAssemblies/

# GhostDoc plugin setting file
*.GhostDoc.xml

# Node.js Tools for Visual Studio
.ntvs_analysis.dat
node_modules/

# Visual Studio 6 build log
*.plg

# Visual Studio 6 workspace options file
*.opt

# Visual Studio 6 auto-generated workspace file (contains which files were open etc.)
*.vbw

# Visual Studio 6 auto-generated project file (contains which files were open etc.)
*.vbp

# Visual Studio 6 workspace and project file (working project files containing files to include in project)
*.dsw
*.dsp

# Visual Studio 6 technical files
*.ncb
*.aps

# Visual Studio LightSwitch build output
**/*.HTMLClient/GeneratedArtifacts
**/*.DesktopClient/GeneratedArtifacts
**/*.DesktopClient/ModelManifest.xml
**/*.Server/GeneratedArtifacts
**/*.Server/ModelManifest.xml
_Pvt_Extensions

# Paket dependency manager
.paket/paket.exe
paket-files/

# FAKE - F# Make
.fake/

# CodeRush personal settings
.cr/personal

# Python Tools for Visual Studio (PTVS)
__pycache__/
*.pyc

# Cake - Uncomment if you are using it
# tools/**
# !tools/packages.config

# Tabs Studio
*.tss

# Telerik's JustMock configuration file
*.jmconfig

# BizTalk build output
*.btp.cs
*.btm.cs
*.odx.cs
*.xsd.cs

# OpenCover UI analysis results
OpenCover/

# Azure Stream Analytics local run output
ASALocalRun/

# MSBuild Binary and Structured Log
*.binlog

# NVidia Nsight GPU debugger configuration file
*.nvuser

# MFractors (Xamarin productivity tool) working folder
.mfractor/

# Local History for Visual Studio
.localhistory/

# Visual Studio History (VSHistory) files
.vshistory/

# BeatPulse healthcheck temp database
healthchecksdb

# Backup folder for Package Reference Convert tool in Visual Studio 2017
MigrationBackup/

# Ionide (cross platform F# VS Code tools) working folder
.ionide/

# Fody - auto-generated XML schema
FodyWeavers.xsd

# VS Code files for those working on multiple tools
.vscode/*
!.vscode/settings.json
!.vscode/tasks.json
!.vscode/launch.json
!.vscode/extensions.json
*.code-workspace

# Local History for Visual Studio Code
.history/

# Windows Installer files from build outputs
*.cab
*.msi
*.msix
*.msm
*.msp

# JetBrains Rider
*.sln.iml

# Common IntelliJ Platform excludes

# User specific
.idea/
**/.idea/**/workspace.xml
**/.idea/**/tasks.xml
**/.idea/shelf/*
**/.idea/dictionaries
**/.idea/httpRequests/

# Sensitive or high-churn files
**/.idea/**/dataSources/
**/.idea/**/dataSources.ids
**/.idea/**/dataSources.xml
**/.idea/**/dataSources.local.xml
**/.idea/**/sqlDataSources.xml
**/.idea/**/dynamic.xml

# Rider
# Rider auto-generates .iml files, and contentModel.xml
**/.idea/**/*.iml
**/.idea/**/contentModel.xml
**/.idea/**/modules.xml

*.suo
*.user
.vs/
[Bb]in/
[Oo]bj/
_UpgradeReport_Files/
[Pp]ackages/

Thumbs.db
Desktop.ini
.DS_Store

# Do not keep the arXiv data.
arXiv/
<<<<<<< HEAD
arXiv_summaries/
arXiv_processed/

# Python Virtual Environment
venv/

# VS Code Cache
.vscode/
=======
arXiv_index/
arXiv_summaries/
/.vscode
>>>>>>> 51d01419
<|MERGE_RESOLUTION|>--- conflicted
+++ resolved
@@ -432,7 +432,6 @@
 
 # Do not keep the arXiv data.
 arXiv/
-<<<<<<< HEAD
 arXiv_summaries/
 arXiv_processed/
 
@@ -440,9 +439,4 @@
 venv/
 
 # VS Code Cache
-.vscode/
-=======
-arXiv_index/
-arXiv_summaries/
-/.vscode
->>>>>>> 51d01419
+.vscode/